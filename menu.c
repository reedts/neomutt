--- conflicted
+++ resolved
@@ -357,13 +357,8 @@
     {
       menu_make_entry (buf, sizeof (buf), menu, menu->oldcurrent);
       menu_pad_string (buf, sizeof (buf));
-<<<<<<< HEAD
-      move (menu->oldcurrent + menu->offset - menu->top, 3);
+      move (menu->oldcurrent + menu->offset - menu->top, SidebarWidth + 3);
       print_enriched_string (menu->oldcurrent, menu->color (menu->oldcurrent), (unsigned char *) buf, 1);
-=======
-      move (menu->oldcurrent + menu->offset - menu->top, SidebarWidth + 3);
-      print_enriched_string (menu->color(menu->oldcurrent), (unsigned char *) buf, 1);
->>>>>>> 412e4ec7
     }
 
     /* now draw it in the new location */
@@ -381,13 +376,8 @@
     menu_make_entry (buf, sizeof (buf), menu, menu->current);
     menu_pad_string (buf, sizeof (buf));
     SETCOLOR(MT_COLOR_INDICATOR);
-<<<<<<< HEAD
-    move(menu->current - menu->top + menu->offset, 0);
+    move (menu->current - menu->top + menu->offset, SidebarWidth);
     print_enriched_string (menu->current, menu->color (menu->current), (unsigned char *) buf, 0);
-=======
-    move(menu->current - menu->top + menu->offset, SidebarWidth);
-    print_enriched_string (menu->color(menu->current), (unsigned char *) buf, 0);
->>>>>>> 412e4ec7
   }
   menu->redraw &= REDRAW_STATUS;
   NORMAL_COLOR;
