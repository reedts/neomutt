/* 
 * Copyright (C) 1996-2000,2010,2013 Michael R. Elkins <me@mutt.org>
 * 
 *     This program is free software; you can redistribute it and/or modify
 *     it under the terms of the GNU General Public License as published by
 *     the Free Software Foundation; either version 2 of the License, or
 *     (at your option) any later version.
 * 
 *     This program is distributed in the hope that it will be useful,
 *     but WITHOUT ANY WARRANTY; without even the implied warranty of
 *     MERCHANTABILITY or FITNESS FOR A PARTICULAR PURPOSE.  See the
 *     GNU General Public License for more details.
 * 
 *     You should have received a copy of the GNU General Public License
 *     along with this program; if not, write to the Free Software
 *     Foundation, Inc., 51 Franklin Street, Fifth Floor, Boston, MA  02110-1301, USA.
 */

#ifndef _BUFFY_H
#define _BUFFY_H

/*parameter to mutt_parse_mailboxes*/
#define M_MAILBOXES   1
#define M_UNMAILBOXES 2 

typedef struct buffy_t
{
  char path[_POSIX_PATH_MAX];
<<<<<<< HEAD
#ifdef USE_SIDEBAR
  char realpath[_POSIX_PATH_MAX];
#endif
  char *desc;
=======
  char realpath[_POSIX_PATH_MAX]; /* used for duplicate detection, context comparison,
                                     and the sidebar */
>>>>>>> bb082444
  off_t size;
  struct buffy_t *next;
#ifdef USE_SIDEBAR
  struct buffy_t *prev;
#endif
  short new;			/* mailbox has new mail */
<<<<<<< HEAD
  int msg_count;		/* total number of messages */
  int msg_unread;		/* number of unread messages */
  int msg_flagged;		/* number of flagged messages */
  short is_hidden;		/* is hidden from the sidebar */
=======

  /* These next three are only set when OPTMAILCHECKSTATS is set */
  int msg_count;		/* total number of messages */
  int msg_unread;		/* number of unread messages */
  int msg_flagged;		/* number of flagged messages */

>>>>>>> bb082444
  short notified;		/* user has been notified */
  short magic;			/* mailbox type */
  short newly_created;		/* mbox or mmdf just popped into existence */
  time_t last_visited;		/* time of last exit from this mailbox */
<<<<<<< HEAD
#ifdef USE_SIDEBAR
  time_t sb_last_checked;	/* time of last buffy check from sidebar */
#endif
=======
  time_t stats_last_checked;	/* mtime of mailbox the last time stats where checked. */
>>>>>>> bb082444
}
BUFFY;

WHERE BUFFY *Incoming INITVAL (0);
WHERE short BuffyTimeout INITVAL (3);
WHERE short BuffyCheckStatsInterval INITVAL (60);

#ifdef USE_NOTMUCH
WHERE BUFFY *VirtIncoming INITVAL (0);
void mutt_buffy_vfolder (char *s, size_t slen);
#endif

extern time_t BuffyDoneTime;	/* last time we knew for sure how much mail there was */

BUFFY *mutt_find_mailbox (const char *path);
void mutt_update_mailbox (BUFFY * b);

/* fixes up atime + mtime after mbox/mmdf mailbox was modified
   according to stat() info taken before a modification */
void mutt_buffy_cleanup (const char *buf, struct stat *st);

/* mark mailbox just left as already notified */
void mutt_buffy_setnotified (const char *path);

int mh_buffy (BUFFY *, int);

#endif /* _BUFFY_H */<|MERGE_RESOLUTION|>--- conflicted
+++ resolved
@@ -26,45 +26,23 @@
 typedef struct buffy_t
 {
   char path[_POSIX_PATH_MAX];
-<<<<<<< HEAD
-#ifdef USE_SIDEBAR
-  char realpath[_POSIX_PATH_MAX];
-#endif
-  char *desc;
-=======
   char realpath[_POSIX_PATH_MAX]; /* used for duplicate detection, context comparison,
                                      and the sidebar */
->>>>>>> bb082444
+  char *desc;
   off_t size;
   struct buffy_t *next;
-#ifdef USE_SIDEBAR
-  struct buffy_t *prev;
-#endif
   short new;			/* mailbox has new mail */
-<<<<<<< HEAD
-  int msg_count;		/* total number of messages */
-  int msg_unread;		/* number of unread messages */
-  int msg_flagged;		/* number of flagged messages */
-  short is_hidden;		/* is hidden from the sidebar */
-=======
 
   /* These next three are only set when OPTMAILCHECKSTATS is set */
   int msg_count;		/* total number of messages */
   int msg_unread;		/* number of unread messages */
   int msg_flagged;		/* number of flagged messages */
 
->>>>>>> bb082444
   short notified;		/* user has been notified */
   short magic;			/* mailbox type */
   short newly_created;		/* mbox or mmdf just popped into existence */
   time_t last_visited;		/* time of last exit from this mailbox */
-<<<<<<< HEAD
-#ifdef USE_SIDEBAR
-  time_t sb_last_checked;	/* time of last buffy check from sidebar */
-#endif
-=======
   time_t stats_last_checked;	/* mtime of mailbox the last time stats where checked. */
->>>>>>> bb082444
 }
 BUFFY;
 
