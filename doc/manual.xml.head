--- conflicted
+++ resolved
@@ -8768,7 +8768,6 @@
 
 </sect1>
 
-<<<<<<< HEAD
 <sect1 id="cond-date">
   <title>Conditional Dates Patch</title>
   <subtitle>Use rules to choose date format</subtitle>
@@ -10170,18 +10169,6 @@
     <para>
       To check if Mutt supports <quote>Quasi-Delete</quote>, look for
       <quote>patch-quasi-delete</quote> in the mutt version.
-=======
-<sect1 id="status-color">
-  <title>Status Color Patch</title>
-  <subtitle>Custom rules for theming the status bar</subtitle>
-
-  <sect2 id="status-color-patch">
-    <title>Patch</title>
-
-    <para>
-      To check if Mutt supports <quote>Status Color</quote>, look for
-      <quote>patch-status-color</quote> in the mutt version.
->>>>>>> 59a364b7
       See: <xref linkend="mutt-patches"/>.
     </para>
 
@@ -10193,7 +10180,6 @@
     <para>This patch is part of the <ulink url="http://www.neomutt.org/">NeoMutt Project</ulink>.</para>
   </sect2>
 
-<<<<<<< HEAD
   <sect2 id="quasi-delete-intro">
     <title>Introduction</title>
 
@@ -10205,24 +10191,10 @@
         <para>
     On its own, this patch isn't very useful.  It forms a useful part of
     the notmuch plugin.
-=======
-  <sect2 id="status-color-intro">
-    <title>Introduction</title>
-
-        <para>
-    The <quote>status-color</quote> patch allows you to theme different
-    parts of the status bar (also when it's used by the index).
-        </para>
-
-        <para>
-    Unlike normal color commands, <literal>color status</literal> can now
-    take up to 2 extra parameters (regex, num).
->>>>>>> 59a364b7
         </para>
   </sect2>
 
 <!--
-<<<<<<< HEAD
   <sect2 id="quasi-delete-variables">
     <title>Variables</title>
     <para>None</para>
@@ -10239,85 +10211,15 @@
             <entry>Menus</entry>
             <entry>Default Key</entry>
             <entry>Function</entry>
-=======
-  <sect2 id="status-color-variables">
-    <title>Variables</title>
-    <para>None</para>
-  </sect2>
-
-  <sect2 id="status-color-functions">
-    <title>Functions</title>
-    <para>None</para>
-  </sect2>
--->
-
-  <sect2 id="status-color-commands">
-    <title>Commands</title>
-    <cmdsynopsis>
-      <command>color</command>
-      <arg choice="plain">
-        <option>status</option>
-      </arg>
-      <arg choice="plain">
-        <replaceable class="parameter">foreground</replaceable>
-      </arg>
-      <arg choice="plain">
-        <replaceable class="parameter">background</replaceable>
-      </arg>
-      <group choice="opt">
-        <arg choice="plain">
-          <replaceable class="parameter">regex</replaceable>
-        </arg>
-        <group choice="opt">
-          <arg choice="plain">
-            <replaceable class="parameter">num</replaceable>
-          </arg>
-        </group>
-      </group>
-    </cmdsynopsis>
-
-    <para>
-      With zero parameters, Mutt will set the default color for the entire
-      status bar.
-    </para>
-
-    <para>
-      With one parameter, Mutt will only color the parts matching the
-      regex.
-    </para>
-
-    <para>
-      With two parameters, Mutt will only color the num'th sub-match of
-      the regex.
-    </para>
-  </sect2>
-
-  <sect2 id="status-color-colors">
-    <title>Colors</title>
-
-    <table id="table-status-color-colors">
-      <title>Status Colors</title>
-      <tgroup cols="3">
-        <thead>
-          <row>
-            <entry>Name</entry>
-            <entry>Default Color</entry>
->>>>>>> 59a364b7
             <entry>Description</entry>
           </row>
         </thead>
         <tbody>
           <row>
-<<<<<<< HEAD
             <entry>index,pager</entry>
             <entry>(none)</entry>
             <entry><literal>&lt;quasi-delete&gt;</literal></entry>
             <entry>delete from mutt, don't touch on disk</entry>
-=======
-            <entry>status</entry>
-            <entry><literal>reverse</literal></entry>
-            <entry>Status bar</entry>
->>>>>>> 59a364b7
           </row>
         </tbody>
       </tgroup>
@@ -10325,7 +10227,6 @@
   </sect2>
 
 <!--
-<<<<<<< HEAD
   <sect2 id="quasi-delete-commands">
     <title>Commands</title>
     <para>None</para>
@@ -10337,15 +10238,11 @@
   </sect2>
 
   <sect2 id="quasi-delete-sort">
-=======
-  <sect2 id="status-color-sort">
->>>>>>> 59a364b7
     <title>Sort</title>
     <para>None</para>
   </sect2>
 -->
 
-<<<<<<< HEAD
   <sect2 id="quasi-delete-muttrc">
     <title>Muttrc</title>
 <screen>
@@ -10846,132 +10743,127 @@
 </sect1>
 
 <sect1 id="status-color">
-	<title>Status Color Patch</title>
-	<subtitle>Custom rules for theming the status bar</subtitle>
-
-	<sect2 id="status-color-patch">
-		<title>Patch</title>
-
-		<para>
-			To check if Mutt supports <quote>Status Color</quote>, look for
-			<quote>patch-status-color</quote> in the mutt version.
-			See: <xref linkend="mutt-patches"/>.
-		</para>
-
-		<itemizedlist>
-			<title>Dependencies:</title>
-			<listitem><para>mutt-1.6.2</para></listitem>
-		</itemizedlist>
-
-		<para>This patch is part of the <ulink url="http://www.neomutt.org/">NeoMutt Project</ulink>.</para>
-	</sect2>
-
-	<sect2 id="status-color-intro">
-		<title>Introduction</title>
+  <title>Status Color Patch</title>
+  <subtitle>Custom rules for theming the status bar</subtitle>
+
+  <sect2 id="status-color-patch">
+    <title>Patch</title>
+
+    <para>
+      To check if Mutt supports <quote>Status Color</quote>, look for
+      <quote>patch-status-color</quote> in the mutt version.
+      See: <xref linkend="mutt-patches"/>.
+    </para>
+
+    <itemizedlist>
+      <title>Dependencies:</title>
+      <listitem><para>mutt-1.6.2</para></listitem>
+    </itemizedlist>
+
+    <para>This patch is part of the <ulink url="http://www.neomutt.org/">NeoMutt Project</ulink>.</para>
+  </sect2>
+
+  <sect2 id="status-color-intro">
+    <title>Introduction</title>
 
         <para>
-		The <quote>status-color</quote> patch allows you to theme different
-		parts of the status bar (also when it's used by the index).
+    The <quote>status-color</quote> patch allows you to theme different
+    parts of the status bar (also when it's used by the index).
         </para>
 
         <para>
-		Unlike normal color commands, <literal>color status</literal> can now
-		take up to 2 extra parameters (regex, num).
+    Unlike normal color commands, <literal>color status</literal> can now
+    take up to 2 extra parameters (regex, num).
         </para>
-	</sect2>
+  </sect2>
 
 <!--
-	<sect2 id="status-color-variables">
-		<title>Variables</title>
-		<para>None</para>
-	</sect2>
-
-	<sect2 id="status-color-functions">
-		<title>Functions</title>
-		<para>None</para>
-	</sect2>
+  <sect2 id="status-color-variables">
+    <title>Variables</title>
+    <para>None</para>
+  </sect2>
+
+  <sect2 id="status-color-functions">
+    <title>Functions</title>
+    <para>None</para>
+  </sect2>
 -->
 
-	<sect2 id="status-color-commands">
-		<title>Commands</title>
-		<cmdsynopsis>
-			<command>color</command>
-			<arg choice="plain">
-				<option>status</option>
-			</arg>
-			<arg choice="plain">
-				<replaceable class="parameter">foreground</replaceable>
-			</arg>
-			<arg choice="plain">
-				<replaceable class="parameter">background</replaceable>
-			</arg>
-			<group choice="opt">
-				<arg choice="plain">
-					<replaceable class="parameter">regex</replaceable>
-				</arg>
-				<group choice="opt">
-					<arg choice="plain">
-						<replaceable class="parameter">num</replaceable>
-					</arg>
-				</group>
-			</group>
-		</cmdsynopsis>
-
-		<para>
-			With zero parameters, Mutt will set the default color for the entire
-			status bar.
-		</para>
-
-		<para>
-			With one parameter, Mutt will only color the parts matching the
-			regex.
-		</para>
-
-		<para>
-			With two parameters, Mutt will only color the num'th sub-match of
-			the regex.
-		</para>
-	</sect2>
-
-	<sect2 id="status-color-colors">
-		<title>Colors</title>
-
-		<table id="table-status-color-colors">
-			<title>Status Colors</title>
-			<tgroup cols="3">
-				<thead>
-					<row>
-						<entry>Name</entry>
-						<entry>Default Color</entry>
-						<entry>Description</entry>
-					</row>
-				</thead>
-				<tbody>
-					<row>
-						<entry>status</entry>
-						<entry><literal>reverse</literal></entry>
-						<entry>Status bar</entry>
-					</row>
-				</tbody>
-			</tgroup>
-		</table>
-	</sect2>
+  <sect2 id="status-color-commands">
+    <title>Commands</title>
+    <cmdsynopsis>
+      <command>color</command>
+      <arg choice="plain">
+        <option>status</option>
+      </arg>
+      <arg choice="plain">
+        <replaceable class="parameter">foreground</replaceable>
+      </arg>
+      <arg choice="plain">
+        <replaceable class="parameter">background</replaceable>
+      </arg>
+      <group choice="opt">
+        <arg choice="plain">
+          <replaceable class="parameter">regex</replaceable>
+        </arg>
+        <group choice="opt">
+          <arg choice="plain">
+            <replaceable class="parameter">num</replaceable>
+          </arg>
+        </group>
+      </group>
+    </cmdsynopsis>
+
+    <para>
+      With zero parameters, Mutt will set the default color for the entire
+      status bar.
+    </para>
+
+    <para>
+      With one parameter, Mutt will only color the parts matching the
+      regex.
+    </para>
+
+    <para>
+      With two parameters, Mutt will only color the num'th sub-match of
+      the regex.
+    </para>
+  </sect2>
+
+  <sect2 id="status-color-colors">
+    <title>Colors</title>
+
+    <table id="table-status-color-colors">
+      <title>Status Colors</title>
+      <tgroup cols="3">
+        <thead>
+          <row>
+            <entry>Name</entry>
+            <entry>Default Color</entry>
+            <entry>Description</entry>
+          </row>
+        </thead>
+        <tbody>
+          <row>
+            <entry>status</entry>
+            <entry><literal>reverse</literal></entry>
+            <entry>Status bar</entry>
+          </row>
+        </tbody>
+      </tgroup>
+    </table>
+  </sect2>
 
 <!--
-	<sect2 id="status-color-sort">
-		<title>Sort</title>
-		<para>None</para>
-	</sect2>
+  <sect2 id="status-color-sort">
+    <title>Sort</title>
+    <para>None</para>
+  </sect2>
 -->
 
-	<sect2 id="status-color-muttrc">
-		<title>Muttrc</title>
-<screen>
-=======
   <sect2 id="status-color-muttrc">
     <title>Muttrc</title>
 <screen>
->>>>>>> 59a364b7
 <emphasis role="comment"># Example Mutt config file for the 'status-color' patch.
  
 # The 'status-color' patch allows you to theme different parts of
@@ -11002,11 +10894,7 @@
 # First, highlight anything (*/*)</emphasis>
 color status brightred default '\([^)]+/[^)]+\)'
  
-<<<<<<< HEAD
-<emphasis role="comment"># Then override the color for one specific case</emphasis>
-=======
 <emphasis role="comment"># Then override the color for one specfic case</emphasis>
->>>>>>> 59a364b7
 color status default   default '\(threads/last-date-received\)'
  
 <emphasis role="comment"># 2 extra parameters
@@ -11026,144 +10914,6 @@
  
 # vim: syntax=muttrc</emphasis>
 </screen>
-<<<<<<< HEAD
-	</sect2>
-
-	<sect2 id="status-color-see-also">
-		<title>See Also</title>
-
-		<itemizedlist>
-			<listitem><para><ulink url="http://www.neomutt.org/">NeoMutt Project</ulink></para></listitem>
-			<listitem><para><link linkend="compile-time-features">Compile-Time Features</link></para></listitem>
-			<listitem><para><link linkend="regexp">Regular Expressions</link></para></listitem>
-			<listitem><para><link linkend="patterns">Patterns</link></para></listitem>
-			<listitem><para><link linkend="index-color">index-color patch</link></para></listitem>
-			<listitem><para><link linkend="color">Color command</link></para></listitem>
-		</itemizedlist>
-	</sect2>
-
-	<sect2 id="status-color-known-bugs">
-		<title>Known Bugs</title>
-		<para>None</para>
-	</sect2>
-
-	<sect2 id="status-color-credits">
-		<title>Credits</title>
-		<itemizedlist>
-		<listitem><para>David Sterba <email>dsterba@suse.cz</email></para></listitem>
-		<listitem><para>Thomas Glanzmann <email>thomas@glanzmann.de</email></para></listitem>
-		<listitem><para>Kirill A. Shutemov <email>kirill@shutemov.name</email></para></listitem>
-		<listitem><para>Richard Russon <email>rich@flatcap.org</email></para></listitem>
-		</itemizedlist>
-	</sect2>
-</sect1>
-
-<sect1 id="tls-sni">
-	<title>TLS-SNI Patch</title>
-	<subtitle>Negotiate with a server for a TSL/SSL certificate</subtitle>
-
-	<sect2 id="tls-sni-patch">
-		<title>Patch</title>
-
-		<para>
-			To check if Mutt supports <quote>TLS-SNI</quote>, look for
-			<quote>patch-tls-sni</quote> in the mutt version.
-			See: <xref linkend="mutt-patches"/>.
-		</para>
-
-		<itemizedlist>
-			<title>Dependencies:</title>
-			<listitem><para>mutt-1.6.2</para></listitem>
-			<listitem><para>OpenSSL</para></listitem>
-		</itemizedlist>
-
-		<para>This patch is part of the <ulink url="http://www.neomutt.org/">NeoMutt Project</ulink>.</para>
-	</sect2>
-
-	<sect2 id="tls-sni-intro">
-		<title>Introduction</title>
-
-		<para>
-		The <quote>TLS-SNI</quote> patch adds support for TLS virtual hosting.
-		If your mail server doesn't support this everything will still work
-		normally.
-		</para>
-
-		<para>
-		TLS supports sending the expected server hostname during the
-		handshake, via the SNI extension.  This can be used to select a
-		server certificate to issue to the client, permitting
-		virtual-hosting without requiring multiple IP addresses.
-		</para>
-
-		<para>
-		This has been tested against Exim 4.80, which optionally logs SNI
-		and can perform vhosting.
-		</para>
-
-        <para>
-		To verify TLS SNI support by a server, you can use:
-        </para>
-
-<screen>
-openssl s_client -host &lt;imap server&gt; -port &lt;port&gt; -tls1 -servername &lt;imap server&gt;
-</screen>
-	</sect2>
-
-<!--
-	<sect2 id="tls-sni-variables">
-		<title>Variables</title>
-		<para>None</para>
-	</sect2>
-
-	<sect2 id="tls-sni-functions">
-		<title>Functions</title>
-		<para>None</para>
-	</sect2>
-
-	<sect2 id="tls-sni-commands">
-		<title>Commands</title>
-		<para>None</para>
-	</sect2>
-
-	<sect2 id="tls-sni-colors">
-		<title>Colors</title>
-		<para>None</para>
-	</sect2>
-
-	<sect2 id="tls-sni-sort">
-		<title>Sort</title>
-		<para>None</para>
-	</sect2>
--->
-
-	<sect2 id="tls-sni-muttrc">
-		<title>Muttrc</title>
-		<para>None</para>
-	</sect2>
-
-	<sect2 id="tls-sni-see-also">
-		<title>See Also</title>
-
-		<itemizedlist>
-			<listitem><para><ulink url="http://www.neomutt.org/">NeoMutt Project</ulink></para></listitem>
-		</itemizedlist>
-	</sect2>
-
-	<sect2 id="tls-sni-known-bugs">
-		<title>Known Bugs</title>
-		<para>None</para>
-	</sect2>
-
-	<sect2 id="tls-sni-credits">
-		<title>Credits</title>
-		<itemizedlist>
-		<listitem><para>Jeremy Katz <email>katzj@linuxpower.org</email></para></listitem>
-		<listitem><para>Phil Pennock <email>mutt-dev@spodhuis.demon.nl</email></para></listitem>
-		<listitem><para>Richard Russon <email>rich@flatcap.org</email></para></listitem>
-		</itemizedlist>
-	</sect2>
-=======
   </sect2>
 
   <sect2 id="status-color-see-also">
@@ -11193,7 +10943,113 @@
     <listitem><para>Richard Russon <email>rich@flatcap.org</email></para></listitem>
     </itemizedlist>
   </sect2>
->>>>>>> 59a364b7
+</sect1>
+
+<sect1 id="tls-sni">
+	<title>TLS-SNI Patch</title>
+	<subtitle>Negotiate with a server for a TSL/SSL certificate</subtitle>
+
+	<sect2 id="tls-sni-patch">
+		<title>Patch</title>
+
+		<para>
+			To check if Mutt supports <quote>TLS-SNI</quote>, look for
+			<quote>patch-tls-sni</quote> in the mutt version.
+			See: <xref linkend="mutt-patches"/>.
+		</para>
+
+		<itemizedlist>
+			<title>Dependencies:</title>
+			<listitem><para>mutt-1.6.2</para></listitem>
+			<listitem><para>OpenSSL</para></listitem>
+		</itemizedlist>
+
+		<para>This patch is part of the <ulink url="http://www.neomutt.org/">NeoMutt Project</ulink>.</para>
+	</sect2>
+
+	<sect2 id="tls-sni-intro">
+		<title>Introduction</title>
+
+		<para>
+		The <quote>TLS-SNI</quote> patch adds support for TLS virtual hosting.
+		If your mail server doesn't support this everything will still work
+		normally.
+		</para>
+
+		<para>
+		TLS supports sending the expected server hostname during the
+		handshake, via the SNI extension.  This can be used to select a
+		server certificate to issue to the client, permitting
+		virtual-hosting without requiring multiple IP addresses.
+		</para>
+
+		<para>
+		This has been tested against Exim 4.80, which optionally logs SNI
+		and can perform vhosting.
+		</para>
+
+        <para>
+		To verify TLS SNI support by a server, you can use:
+        </para>
+
+<screen>
+openssl s_client -host &lt;imap server&gt; -port &lt;port&gt; -tls1 -servername &lt;imap server&gt;
+</screen>
+	</sect2>
+
+<!--
+	<sect2 id="tls-sni-variables">
+		<title>Variables</title>
+		<para>None</para>
+	</sect2>
+
+	<sect2 id="tls-sni-functions">
+		<title>Functions</title>
+		<para>None</para>
+	</sect2>
+
+	<sect2 id="tls-sni-commands">
+		<title>Commands</title>
+		<para>None</para>
+	</sect2>
+
+	<sect2 id="tls-sni-colors">
+		<title>Colors</title>
+		<para>None</para>
+	</sect2>
+
+	<sect2 id="tls-sni-sort">
+		<title>Sort</title>
+		<para>None</para>
+	</sect2>
+-->
+
+	<sect2 id="tls-sni-muttrc">
+		<title>Muttrc</title>
+		<para>None</para>
+	</sect2>
+
+	<sect2 id="tls-sni-see-also">
+		<title>See Also</title>
+
+		<itemizedlist>
+			<listitem><para><ulink url="http://www.neomutt.org/">NeoMutt Project</ulink></para></listitem>
+		</itemizedlist>
+	</sect2>
+
+	<sect2 id="tls-sni-known-bugs">
+		<title>Known Bugs</title>
+		<para>None</para>
+	</sect2>
+
+	<sect2 id="tls-sni-credits">
+		<title>Credits</title>
+		<itemizedlist>
+		<listitem><para>Jeremy Katz <email>katzj@linuxpower.org</email></para></listitem>
+		<listitem><para>Phil Pennock <email>mutt-dev@spodhuis.demon.nl</email></para></listitem>
+		<listitem><para>Richard Russon <email>rich@flatcap.org</email></para></listitem>
+		</itemizedlist>
+	</sect2>
 </sect1>
 
 </chapter>
